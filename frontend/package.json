{
  "name": "streamlit-browser",
  "version": "0.79.0",
  "private": true,
  "homepage": "./",
  "scripts": {
    "analyze": "source-map-explorer 'build/static/js/*.js'",
    "start": "env NODE_OPTIONS=--max_old_space_size=8192 ESLINT_NO_DEV_ERRORS=true craco start",
    "build": "env NODE_OPTIONS=--max_old_space_size=8192 craco build",
    "test": "env NODE_OPTIONS=--max_old_space_size=8192 craco test --env=jsdom",
    "test:coverage": "env NODE_OPTIONS=--max_old_space_size=8192 craco test --env=jsdom --coverage --watchAll false --watch false ./",
    "cy:open": "unset NODE_OPTIONS && cypress open --env devicePixelRatio=1",
    "cy:run": "unset NODE_OPTIONS && cypress run",
    "cy:run-flaky": "yarn cy:run --config integrationFolder=../e2e_flaky/specs",
    "typecheck": "tsc --noEmit"
  },
  "jest": {
    "snapshotSerializers": [
      "enzyme-to-json/serializer"
    ],
    "coverageReporters": [
      "text",
      "html"
    ],
    "resetMocks": false
  },
  "husky": {
    "hooks": {
      "pre-commit": "sh ../scripts/format.sh"
    }
  },
  "dependencies": {
    "@bokeh/bokehjs": "2.2.2",
    "@emotion-icons/emotion-icon": "^2.0.3",
    "@emotion-icons/material-outlined": "^2.10.0",
    "@emotion-icons/open-iconic": "^2.10.0",
    "@emotion/core": "^10.0.35",
    "@emotion/is-prop-valid": "^1.0.0",
    "@emotion/serialize": "^0.11.16",
    "@emotion/styled": "^10.0.27",
    "@loaders.gl/core": "^2.2.8",
    "@loaders.gl/csv": "^2.2.8",
<<<<<<< HEAD
    "apache-arrow": "^2.0.0",
    "arquero": "^3.0.0",
=======
    "@matejmazur/react-katex": "^3.1.3",
>>>>>>> 9442637a
    "axios": "^0.21.1",
    "baseui": "9.106.0",
    "camelcase": "^6.2.0",
    "classnames": "^2.2.6",
    "clipboard": "^2.0.6",
    "color2k": "^1.1.0",
    "copy-to-clipboard": "^3.3.1",
    "cypress-circleci-reporter": "^0.1.2",
    "d3": "^5.16.0",
    "d3-graphviz": "^2.6.1",
    "decamelize": "^4.0.0",
    "deck.gl": "^8.2.5",
    "dompurify": "^2.1.1",
    "emotion-theming": "^10.0.27",
    "fzy.js": "^0.4.1",
    "hoist-non-react-statics": "^3.3.2",
    "humanize-string": "^2.1.0",
    "immutable": "^4.0.0-rc.12",
    "json5": "^2.1.3",
    "katex": "^0.11.1",
    "lodash": "^4.17.19",
    "mapbox-gl": "^1.11.1",
    "moment": "^2.27.0",
    "moment-duration-format": "^2.3.2",
    "node-emoji": "^1.10.0",
    "node-sass": "^4.14.1",
    "numbro": "^2.3.1",
    "plotly.js": "^1.58.2",
    "prismjs": "^1.23.0",
    "protobufjs": "^6.10.1",
    "query-string": "^6.13.1",
    "react": "^17.0.1",
    "react-color": "^2.18.1",
    "react-debounce-render": "^7.0.0",
    "react-dom": "^17.0.1",
    "react-dropzone": "^11.2.0",
    "react-feather": "^2.0.8",
    "react-google-login": "^5.1.21",
    "react-hotkeys": "^1.1.4",
    "react-html-parser": "^2.0.2",
    "react-json-view": "^1.19.1",
    "react-map-gl": "^5.2.7",
    "react-markdown": "^4.3.1",
    "react-plotly.js": "^2.4.0",
    "react-transition-group": "^4.4.1",
    "react-virtualized": "^9.21.2",
    "react-window": "^1.8.5",
    "remark-emoji": "^2.1.0",
    "remark-math": "^2.0.1",
    "sprintf-js": "^1.1.2",
    "styletron-engine-atomic": "^1.4.6",
    "styletron-react": "^5.2.6",
    "typed-signals": "^1.0.5",
    "vega": "^5.17.3",
    "vega-embed": "^6.10.0",
    "vega-lite": "^4.14.1",
    "which-browser": "^0.5.1",
    "xxhashjs": "^0.2.2"
  },
  "devDependencies": {
    "@craco/craco": "^6.0.0",
    "@deck.gl/json": "^8.2.5",
    "@types/classnames": "^2.2.10",
    "@types/clipboard": "^2.0.1",
    "@types/d3": "^5.7.2",
    "@types/d3-graphviz": "^2.6.3",
    "@types/dom-mediacapture-record": "^1.0.7",
    "@types/dompurify": "^2.0.3",
    "@types/enzyme": "^3.10.8",
    "@types/fetch-mock": "^7.3.2",
    "@types/hoist-non-react-statics": "^3.3.1",
    "@types/jest": "^26.0.19",
    "@types/katex": "^0.10.2",
    "@types/lodash": "^4.14.167",
    "@types/mocha": "^5.2.7",
    "@types/moment-duration-format": "^2.2.2",
    "@types/node": "^14.14.16",
    "@types/node-emoji": "^1.8.1",
    "@types/numeral": "^0.0.26",
    "@types/plotly.js": "^1.50.16",
    "@types/prismjs": "^1.16.1",
    "@types/react": "^16.9.45",
    "@types/react-color": "^3.0.4",
    "@types/react-copy-to-clipboard": "^4.3.0",
    "@types/react-dom": "^17.0.0",
    "@types/react-html-parser": "^2.0.1",
    "@types/react-map-gl": "^5.2.6",
    "@types/react-plotly.js": "^2.2.4",
    "@types/react-transition-group": "^4.4.0",
    "@types/react-virtualized": "^9.21.10",
    "@types/react-window": "^1.8.2",
    "@types/sprintf-js": "^1.1.2",
    "@types/styletron-engine-atomic": "^1.1.0",
    "@types/styletron-react": "^5.0.2",
    "@types/styletron-standard": "^2.0.1",
    "@types/xxhashjs": "^0.2.2",
    "@typescript-eslint/eslint-plugin": "^4.0.1",
    "@typescript-eslint/parser": "^4.0.1",
    "@wojtekmaj/enzyme-adapter-react-17": "^0.4.1",
    "axios-mock-adapter": "^1.18.2",
    "babel-plugin-emotion": "^10.0.33",
    "cypress": "^5.5.0",
    "cypress-file-upload": "^4.1.1",
    "cypress-image-snapshot": "^3.1.1",
    "enzyme": "^3.11.0",
    "enzyme-to-json": "^3.6.1",
    "eslint-config-airbnb-typescript": "^9.0.0",
    "eslint-config-prettier": "^6.11.0",
    "eslint-plugin-import": "^2.22.0",
    "eslint-plugin-prettier": "^3.1.4",
    "eslint-plugin-react": "^7.20.6",
    "fetch-mock": "^9.11.0",
    "hard-source-webpack-plugin": "^0.13.1",
    "husky": "^3.0.5",
    "jest-canvas-mock": "^2.2.0",
    "jest-websocket-mock": "^2.2.0",
    "mocha": "5.2.0",
    "mocha-junit-reporter": "^1.23.3",
    "mocha-multi-reporters": "^1.1.7",
    "mock-socket": "^9.0.3",
    "prettier": "^1.18.2",
    "pretty-quick": "^1.11.1",
    "prop-types": "^15.7.2",
    "react-scripts": "4.0.3",
    "scss-to-json": "^2.0.0",
    "source-map-explorer": "^2.4.2",
    "start-server-and-test": "^1.11.2",
    "timezone-mock": "^1.1.1",
    "typescript": "^3.9.5"
  },
  "resolutions": {
    "bl": "^2.2.1",
    "dot-prop": "^4.2.1",
    "elliptic": "^6.5.4",
    "esm": "^3.1.0",
    "handlebars": "^4.4.5",
    "https-proxy-agent": "^2.2.4",
    "ini": "^1.3.6",
    "is-svg": "^4.2.2",
    "jquery": "^3.5.1",
    "kind-of": "^6.0.3",
    "node-notifier": "^8.0.1",
    "minimist": "^0.2.1",
    "serialize-javascript": "^3.1.0",
    "ssri": "^8.0.1",
    "static-eval": "^2.0.5",
    "websocket-extensions": "^0.1.4",
    "xmldom": "^0.5.0",
    "y18n": "^4.0.1"
  },
  "browserslist": [
    ">0.2%",
    "not dead",
    "not ie <= 11",
    "not op_mini all"
  ]
}<|MERGE_RESOLUTION|>--- conflicted
+++ resolved
@@ -40,12 +40,9 @@
     "@emotion/styled": "^10.0.27",
     "@loaders.gl/core": "^2.2.8",
     "@loaders.gl/csv": "^2.2.8",
-<<<<<<< HEAD
+    "@matejmazur/react-katex": "^3.1.3",
     "apache-arrow": "^2.0.0",
     "arquero": "^3.0.0",
-=======
-    "@matejmazur/react-katex": "^3.1.3",
->>>>>>> 9442637a
     "axios": "^0.21.1",
     "baseui": "9.106.0",
     "camelcase": "^6.2.0",
