/**
 * Implements a persistent websocket connection.
 * Displays itself as an icon indicating the connection type.
 */

import React, {PureComponent} from 'react';
import {ConnectionState} from './ConnectionState';
import {
  Dropdown,
  DropdownItem,
  DropdownMenu,
  DropdownToggle,
} from 'reactstrap';
import './MainMenu.css';

/**
 *
 */
class MainMenu extends PureComponent {
  /**
   * Constructor.
   */
  constructor(props) {
    super(props);
    this.state = {
      dropdownOpen: false,
    };
  }

  handleSaveButtonClicked() {
    this.props.saveButtonCallback();
  }

  handleHelpButtonClicked() {
    this.props.helpButtonCallback();
  }

  toggle() {
    this.setState(s => ({
      dropdownOpen: !s.dropdownOpen,
    }));
  }

  getDisabledItems() {
    return {
      save: this.props.connectionState === ConnectionState.STATIC ||
            this.props.connectionState === ConnectionState.DISCONNECTED ||
<<<<<<< HEAD
            this.props.connectionState == null,
      help: this.props.isHelpPage ||
            this.props.connectionState === ConnectionState.STATIC ||
            this.props.connectionState === ConnectionState.DISCONNECTED ||
            this.props.connectionState == null,
=======
            this.props.connectionState === null,
      help: this.props.isHelpPage ||
            this.props.connectionState === ConnectionState.STATIC ||
            this.props.connectionState === ConnectionState.DISCONNECTED ||
            this.props.connectionState === null,
>>>>>>> dbec9532
    }
  }

  render() {
    const disabledItems = this.getDisabledItems();

    return (
      <Dropdown
          id="MainMenu"
          isOpen={this.state.dropdownOpen}
          toggle={() => this.toggle()}
          >
        <DropdownToggle id="MainMenuButton">
          <svg className="icon" viewBox="0 0 8 8">
            <use xlinkHref="./open-iconic.min.svg#menu" />
          </svg>
        </DropdownToggle>

        <DropdownMenu right>

          {/*
          <DropdownItem
              disabled={disabledItems.save}
              onClick={() => this.handleSaveButtonClicked()}>
            Save report
          </DropdownItem>

          <DropdownItem divider/>
          */}

          <DropdownItem
              disabled={disabledItems.help}
              onClick={() => this.handleHelpButtonClicked()}>
            Help
          </DropdownItem>

        </DropdownMenu>
      </Dropdown>
    )
  };
};

export default MainMenu;<|MERGE_RESOLUTION|>--- conflicted
+++ resolved
@@ -45,19 +45,11 @@
     return {
       save: this.props.connectionState === ConnectionState.STATIC ||
             this.props.connectionState === ConnectionState.DISCONNECTED ||
-<<<<<<< HEAD
             this.props.connectionState == null,
       help: this.props.isHelpPage ||
             this.props.connectionState === ConnectionState.STATIC ||
             this.props.connectionState === ConnectionState.DISCONNECTED ||
             this.props.connectionState == null,
-=======
-            this.props.connectionState === null,
-      help: this.props.isHelpPage ||
-            this.props.connectionState === ConnectionState.STATIC ||
-            this.props.connectionState === ConnectionState.DISCONNECTED ||
-            this.props.connectionState === null,
->>>>>>> dbec9532
     }
   }
 
